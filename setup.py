--- conflicted
+++ resolved
@@ -60,22 +60,8 @@
     packages=['postqe', 'postqe/ase'],
     package_data={'postqe': ['pyqe.*.so']},
     install_requires=[
-<<<<<<< HEAD
-        'numpy>=1.17.0', 'ase>=3.10', 'qeschema>=1.0', 'scipy',
+        'numpy>=1.17.0', 'ase>=3.17', 'qeschema>=1.0', 'scipy',
         'h5py', 'matplotlib', 'colormath', 'natsort', 'moviepy',
-=======
-        'numpy>=1.10.1', 'ase>=3.17', 'scipy', 'h5py', 'matplotlib',
-        'xmlschema>=0.9.10', 'colormath', 'natsort', 'moviepy'
-    ],
-    data_files=[
-        # ('/usr/share/doc/postqe/example1', glob.glob('examples/example1/*')),
-        # ('/usr/share/doc/postqe/example2', glob.glob('examples/example2/*')),
-        # ('/usr/share/doc/postqe/example3', glob.glob('examples/example3/*')),
-        #('/usr/share/doc/postqe/RGB', [fn for fn in glob.glob('examples/RGB/*') if os.path.isfile(fn)]),
-        #('/usr/share/doc/postqe/RGB/EIG', glob.glob('examples/RGB/EIG/*')),
-        #('/usr/share/doc/postqe/RGB/plot', glob.glob('examples/RGB/plot/*')),
-        #('/usr/share/doc/postqe/RGB/spectra', glob.glob('examples/RGB/spectra/*')),
->>>>>>> 178cadd3
     ],
     entry_points={
         'console_scripts': [
