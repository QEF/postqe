#
# Copyright (c), 2016-2017, Quantum Espresso Foundation and SISSA (Scuola
# Internazionale Superiore di Studi Avanzati). All rights reserved.
# This file is distributed under the terms of the LGPL-2.1 license. See the
# file 'LICENSE' in the root directory of the present distribution, or
# https://opensource.org/licenses/LGPL-2.1
#

import os
import glob
import platform
from setuptools import setup
from setuptools.command.build_ext import build_ext
from setuptools.command.install import install


def find_pyqe_module():
    """
    Returns the absolute pathname of the pyqe module build for the running platform.

    :return: A pathname string or `None` if no suitable module is found.
    """
    project_dir = os.path.dirname(__file__)
    python_version = ''.join(platform.python_version_tuple()[:2])
    platform.python_implementation()
    pyqe_modules = glob.glob(os.path.join(project_dir, 'postqe/pyqe.*.so'))

    for filename in pyqe_modules:
        if '{}m'.format(python_version) not in filename:
            continue
        elif platform.python_implementation().lower() not in filename:
            continue
        elif platform.system().lower() not in filename:
            continue
        elif platform.machine() not in filename:
            continue
        return filename


class BuildExtCommand(build_ext):

    def run(self):
<<<<<<< HEAD
        print("Build f2py extension module ...")
        os.system('make -C postqe/fortran all')
=======
        print(self.__class__.__name__)
        #import pdb
        #pdb.set_trace()
        os.system('make -C postqe/fortran all')  # Build f2py extension modules
>>>>>>> 5cb4bce9
        build_ext.run(self)


class InstallCommand(install):

    def run(self):
<<<<<<< HEAD
        if find_pyqe_module():
=======
        print(self.__class__.__name__)
        if find_pyqe_module() is None:
>>>>>>> 5cb4bce9
            print("A suitable pyqe module not found, invoke build_ext ...")
            self.run_command('build_ext')
        install.run(self)


setup(
    name='postqe',
    version='0.3',
    packages=['postqe', 'postqe/ase'],
    package_data={'postqe': ['schemas/*.xsd', 'pyqe.*.so']},
    install_requires=[
        'numpy>=1.10.1', 'ase>=3.10', 'scipy', 'h5py', 'matplotlib',
        'xmlschema>=0.9.10', 'colormath', 'natsort', 'moviepy'
    ],
    data_files=[
        # ('/usr/share/doc/postqe/example1', glob.glob('examples/example1/*')),
        # ('/usr/share/doc/postqe/example2', glob.glob('examples/example2/*')),
        # ('/usr/share/doc/postqe/example3', glob.glob('examples/example3/*')),
        #('/usr/share/doc/postqe/RGB', [fn for fn in glob.glob('examples/RGB/*') if os.path.isfile(fn)]),
        #('/usr/share/doc/postqe/RGB/EIG', glob.glob('examples/RGB/EIG/*')),
        #('/usr/share/doc/postqe/RGB/plot', glob.glob('examples/RGB/plot/*')),
        #('/usr/share/doc/postqe/RGB/spectra', glob.glob('examples/RGB/spectra/*')),
    ],
    entry_points={
        'console_scripts': [
            'postqe=postqe.cli:main'
        ]
    },
    cmdclass={
        'build_ext': BuildExtCommand,
        'install': InstallCommand,
    },
    author='Mauro Palumbo, Pietro Delugas, Davide Brunato',
    author_email='pdelugas@sissa.it, brunato@sissa.it',
    license='LGPL-2.1',
    long_description='Post processing tools for Quantum Espresso',
    classifiers=[
        'Development Status :: 3 - Alpha',
        'Environment :: Console',
        'Intended Audience :: Science/Research',
        'Operating System :: POSIX',
        'Operating System :: POSIX :: Linux',
        'Programming Language :: Python :: 3.4',
        'Programming Language :: Python :: 3.5',
        'Programming Language :: Python :: 3.6',
        'Programming Language :: Python :: 3.7',
        'Programming Language :: Fortran',
        'License :: OSI Approved :: GNU Lesser General Public License v2 (LGPLv2)',
        'Natural Language :: English',
        'Topic :: Scientific/Engineering :: Physics'
    ]
)<|MERGE_RESOLUTION|>--- conflicted
+++ resolved
@@ -40,27 +40,15 @@
 class BuildExtCommand(build_ext):
 
     def run(self):
-<<<<<<< HEAD
         print("Build f2py extension module ...")
         os.system('make -C postqe/fortran all')
-=======
-        print(self.__class__.__name__)
-        #import pdb
-        #pdb.set_trace()
-        os.system('make -C postqe/fortran all')  # Build f2py extension modules
->>>>>>> 5cb4bce9
         build_ext.run(self)
 
 
 class InstallCommand(install):
 
     def run(self):
-<<<<<<< HEAD
-        if find_pyqe_module():
-=======
-        print(self.__class__.__name__)
         if find_pyqe_module() is None:
->>>>>>> 5cb4bce9
             print("A suitable pyqe module not found, invoke build_ext ...")
             self.run_command('build_ext')
         install.run(self)
