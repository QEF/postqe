--- conflicted
+++ resolved
@@ -13,12 +13,6 @@
 import sys
 import time
 import argparse
-
-<<<<<<< HEAD
-
-
-
-
 
 
 ##
@@ -105,8 +99,6 @@
 'plotrho' -> format for the plotrho.x code of Quantum Espresso.
 """
 CHARGE_SHOW_HELP = "if True, show the Matplotlib plot (only for 1D and 2D sections)."
-=======
->>>>>>> d6b08f08
 
 SPIN_CHOICES = [0, 1, 2]
 FERMI_LEVEL = 1.0  # FIXME: put in constants.py with an appropriate value
@@ -213,7 +205,6 @@
 
     start_time = time.time()
     cli_parser = get_cli_parser()
-<<<<<<< HEAD
     pars = cli_parser.parse_args()
 
     if pars.commands == 'eos':
@@ -247,14 +238,6 @@
         )
     else:
         print('Command not implemented! Exiting...')
-=======
-    cli_args = cli_parser.parse_args()
-
-    kwargs = {k: getattr(cli_args, k) for k in dir(cli_args) if not k.startswith('_')}
-    result = api.get_plot(**kwargs)
-    if result is not None:
-        print(result)
->>>>>>> d6b08f08
 
     end_time = time.time()
     elapsed_time = end_time - start_time
