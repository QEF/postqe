--- conflicted
+++ resolved
@@ -322,12 +322,6 @@
 
     def read_results(self, filename=None):
         if filename is None:
-<<<<<<< HEAD
-            # filename = os.path.join(self.outdir or '', self.label + '.xml')
-            # filename = os.path.join(self.outdir or '', self.label)
-            filename = os.path.join(self.label)
-            # filename = str(pathlib.Path(self.label).joinpath('data-file-schema.xml'))
-=======
             if self.prefix is None:
                 filename = os.path.join(self.directory, 'data-file-schema.xml')
             else:
@@ -335,7 +329,6 @@
         elif '/' not in filename:
             filename = os.path.join(self.directory, filename)
 
->>>>>>> 55b7ee5f
         self.xml_document.read(filename)
         self.atoms = self.get_atoms_from_xml_output()
         self.results['energy'] = float(self.output["total_energy"]["etot"]) * units.Ry
