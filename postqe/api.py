--- conflicted
+++ resolved
@@ -10,12 +10,7 @@
 """
 A collection of functions to be part of postqe API and exposed to the user.
 """
-<<<<<<< HEAD
 from postqe.eos import QEEquationOfState
-=======
-import os
-from ase.eos import EquationOfState
->>>>>>> bb611c80
 from ase.dft import DOS
 
 from .charge import Charge, Potential
@@ -53,12 +48,8 @@
     volumes, energies = read_EtotV(label)
 
     # Create an object EquationOfState and fit with Murnaghan (or other) EOS
-<<<<<<< HEAD
     eos = QEEquationOfState(volumes, energies, eos=eos)
 
-=======
-    eos = EquationOfState(volumes, energies, eos=eos)
->>>>>>> bb611c80
     return eos
 
 
@@ -181,33 +172,4 @@
     potential.set_calculator(calcul)
     potential.compute_potential(pot_type=pot_type)
 
-    return potential
-
-
-def fit_and_write_eos(label, eos='murnaghan', filename='eos.out'):
-    """
-    This function fits an Equation of state of type *eos* and writes the results into *filename*.
-    Different equation of states are available: Murnaghan, Birch, Vinet, etc.
-
-    :param label: input file for volumes and energies (possibly including the full path)
-    :param eos: type of Equation of State (Murnaghan, Birch, Vinet, etc.)
-    :param filename: name of the output file
-    """
-
-    eos = get_eos(label, eos)
-    v0, e0, B = eos.fit()
-    eos.write(filename)
-
-def fit_and_plot_eos(label, eos='murnaghan', filename='EOSplot', show=None, ax=None):
-    """
-    This function fits an Equation of state of type *eos* and writes the results into *filename*.
-    Different equation of states are available: Murnaghan, Birch, Vinet, etc.
-
-    :param label: input file for volumes and energies (possibly including the full path)
-    :param eos: type of Equation of State (Murnaghan, Birch, Vinet, etc.)
-    :param filename: name of the output file
-    """
-
-    eos = get_eos(label, eos)
-    v0, e0, B = eos.fit()
-    fig = eos.plot(filename, show=show, ax=ax)+    return potential