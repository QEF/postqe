#
# Copyright (c), 2016-2021, Quantum Espresso Foundation and SISSA (Scuola
# Internazionale Superiore di Studi Avanzati). All rights reserved.
# This file is distributed under the terms of the LGPL-2.1 license. See the
# file 'LICENSE' in the root directory of the present distribution, or
# https://opensource.org/licenses/LGPL-2.1
#
"""
A collection of functions defining postqe API and exposed to the user.
"""
import os

from .eos import QEEquationOfState
from .dos import QEDOS
from .charge import Charge, Potential
from .readutils import read_EtotV
from .calculator import PostqeCalculator

default_prefix = 'pwscf'

<<<<<<< HEAD
=======
import functools



>>>>>>> d6b08f08

def set_prefix(prefix):
    global default_prefix
    default_prefix = prefix


def get_label(prefix='pwscf', outdir=None):
    """Gets a filepath for Quantum ESPRESSO environment."""
    if outdir is None:
        try:
            outdir = os.environ['ESPRESSO_TMPDIR']
        except KeyError:
            outdir = os.curdir

    label = os.path.join(outdir, '{}.save'.format(prefix))
    return label

## New CLI-API interfaces ###

def new_get_charge(prefix=None, output=None, filplot=None):
    plot = []
    # ...
    if filplot is not None:
        with open(filplot, 'bw') as f:
            f.write(plot)
    return plot






## New CLI-API interfaces ###

def get_plot(plot_num, filplot=None, prefix=None, output=None, **kwargs):
    """
    Get plot

    :param plot_num:
    :param filplot: if `None` returns the computed plot object, otherwise save \
    it to the specified file.
    :param prefix:
    :param output:
    :param kwargs: additional arguments for plot computation.
    """
    plot = []

    print(plot_num, prefix, output, filplot, kwargs)

    if plot_num == '0':
        spin = kwargs.get('spin', 0)
        pass
    elif plot_num == '1':
        pass
    elif plot_num == '2':
        pass
    elif plot_num == '3':
        pass
    elif plot_num == '4':
        pass
    elif plot_num == '5':
        pass
    elif plot_num == '6':
        pass
    elif plot_num == '7':
        pass
    elif plot_num == '8':
        pass
    elif plot_num == '9':
        pass
    elif plot_num == '10':
        pass
    elif plot_num == '11':
        pass
    elif plot_num == '12':
        pass
    elif plot_num == '13':
        pass
    elif plot_num == '17':
        pass
    elif plot_num == '18':
        pass
    elif plot_num == '19':
        pass
    elif plot_num == '20':
        pass
    elif plot_num == '21':
        pass
    elif plot_num == '22':
        pass
    else:
        raise ValueError("Wrong value {!r} for 'plot_num' argument".format(plot_num))

    if filplot is not None:
        with open(filplot, 'bw') as f:
            f.write(plot)
        return
    return plot




def get_eos(prefix, outdir=None, eos_type='murnaghan'):
    """
    Fits an Equation of state of type *eos* and returns an QEEquationOfState object.
    Different equation of states are available (see below).

    :param prefix: name of the input file with volumes and energies
    :param outdir: directory containing the input data. Default to the value of
            ESPRESSO_TMPDIR environment variable if set, or current directory ('.') otherwise
    :param eos_type: type of equation of state (EOS) for fitting. Available types are:\n
            'murnaghan' (default) -> Murnaghan EOS, PRB 28, 5480 (1983)\n
            'sjeos' -> A third order inverse polynomial fit, PhysRevB.67.026103\n
            \t\tE(V) = c_0 + c_1 t + c_2 t^2  + c_3 t^3 ,  t = V^(-1/3)\n
            'taylor' -> A third order Taylor series expansion around the minimum volume\n
            'vinet' -> Vinet EOS, PRB 70, 224107 \n
            'birch' -> Birch EOS, Intermetallic compounds: Principles and Practice, Vol I: Principles, p. 195\n
            'birchmurnaghan' -> Birch-Murnaghan EOS, PRB 70, 224107\n
            'pouriertarantola' -> Pourier-Tarantola EOS, PRB 70, 224107\n
            'antonschmidt' -> Anton-Schmidt EOS, Intermetallics 11, 23 - 32(2003)\n
            'p3' -> A third order inverse polynomial fit\n

    :return: an QEEquationOfState object
    """

    label = get_label(prefix, outdir)
    # Extract volumes and energies from the input file:
    volumes, energies = read_EtotV(label)
    # Create an object EquationOfState and fit with Murnaghan (or other) EOS
    eos = QEEquationOfState(volumes, energies, eos=eos_type)
    return eos


def compute_eos(prefix, outdir=None, eos_type='murnaghan', fileout='', fileplot='EOSplot', show=True, ax=None):
    """
    Fits an Equation of state of type *eos_type*, writes the results into *fileout* (optionally)
    and creates a Matplotlib figure. Different equation of states are available (see below).

    :param prefix: name of the input file with volumes and energies
    :param outdir: directory containing the input data. Default to the value of
            ESPRESSO_TMPDIR environment variable if set, or current directory ('.') otherwise
    :param eos_type: type of equation of state (EOS) for fitting. Available types are: \
    'murnaghan' (default) -> Murnaghan EOS, PRB 28, 5480 (1983); \
            'sjeos' -> A third order inverse polynomial fit, PhysRevB.67.026103\n
            \t\tE(V) = c_0 + c_1 t + c_2 t^2  + c_3 t^3 ,  t = V^(-1/3)\n
            'taylor' -> A third order Taylor series expansion around the minimum volume\n
            'vinet' -> Vinet EOS, PRB 70, 224107 \n
            'birch' -> Birch EOS, Intermetallic compounds: Principles and Practice, Vol I: Principles, p. 195\n
            'birchmurnaghan' -> Birch-Murnaghan EOS, PRB 70, 224107\n
            'pouriertarantola' -> Pourier-Tarantola EOS, PRB 70, 224107\n
            'antonschmidt' -> Anton-Schmidt EOS, Intermetallics 11, 23 - 32(2003)\n
            'p3' -> A third order inverse polynomial fit
    :param fileout: output file with fitting data and results (default='', not written).
    :param fileplot: output plot file (default='EOSplot') in png format.
    :param show: True -> plot results with Matplotlib; None or False -> do nothing. Default = True
    :param ax: a Matplotlib "Axes" instance (see Matplotlib documentation for details). If ax=None (default), creates
            a new one
    :return: an QEEquationOfState object and a Matplotlib figure object
    """
    eos = get_eos(prefix, outdir, eos_type)
    eos.fit()
    if fileout != '':
        eos.write(fileout)

    return eos, eos.plot(fileplot, show=show, ax=ax)


def get_band_structure(prefix, outdir=None, schema=None, reference_energy=0):
    """
    This function returns a "band structure" object from an output xml Espresso file
    containing the results of a proper calculation along a path in the Brilluoin zone.

    :param prefix: prefix of saved output file
    :param outdir: directory containing the input data. Default to the value of
            ESPRESSO_TMPDIR environment variable if set or current directory ('.') otherwise
    :param schema: the XML schema to be used to read and validate the XML output file
    :param reference_energy: the Fermi level, defines the zero of the plot along y axis
    :return: an ASE band structure object
    """
    label = get_label(prefix, outdir)
    calc = PostqeCalculator(atoms=None, label=label, schema=schema)
    calc.read_results()

    atoms = calc.get_atoms_from_xml_output()
    atoms.set_calculator(calc)
    atoms.calc.read_results()

    return atoms.calc.band_structure(reference=reference_energy)


def compute_band_structure(prefix, outdir=None, schema=None, reference_energy=0,
                           emin=-50, emax=50, fileplot='bandsplot.png', show=True):
    """
    This function returns a "band structure" object from an output xml Espresso file
    containing the results of a proper calculation along a path in the Brilluoin zone.

    :param prefix: prefix of saved output file
    :param outdir: directory containing the input data. Default to the value of
            ESPRESSO_TMPDIR environment variable if set or current directory ('.') otherwise
    :param schema: the XML schema to be used to read and validate the XML output file
    :param reference_energy: the Fermi level, defines the zero of the plot along y axis
    :param emin: the minimum energy for the band plot (default=-50)
    :param emax: the maximum energy for the band plot (default=50)
    :param fileplot: output plot file (default='bandsplot.png') in png format.
    :param show: True -> plot results with Matplotlib; None or False -> do nothing. Default = True
    :return: an ASE band structure object and a Matplotlib figure object
    """
    bs = get_band_structure(prefix, outdir, schema=schema, reference_energy=reference_energy)
    fig = bs.plot(emin=emin, emax=emax, show=show, filename=fileplot)

    return bs, fig


def get_dos(prefix, outdir=None, schema=None, width=0.01, window=None, npts=100):
    """
    This function returns an DOS object from an output xml Espresso file containing the
    results of a DOS calculation.

    :param prefix: prefix of saved output file
    :param outdir: directory containing the input data. Default to the value of
            ESPRESSO_TMPDIR environment variable if set or current directory ('.') otherwise
    :param schema: the XML schema to be used to read and validate the XML output file
    :param width: width of the gaussian to be used for the DOS (in eV)
    :param window: a tuple (emin, emax) that defines the minimum and maximum energies for the DOS
    :param npts: number of points of the DOS
    :return: a DOS object
    """
    label = get_label(prefix, outdir)
    calc = PostqeCalculator(atoms=None, label=label, schema=schema, outdir=outdir)
    calc.read_results()

    atoms = calc.get_atoms_from_xml_output()
    atoms.set_calculator(calc)
    atoms.calc.read_results()

    # Create a DOS object with width= eV and npts points
    dos = QEDOS(calc, width=width, window=window, npts=npts)

    return dos


def compute_dos(prefix, outdir=None, schema=None, width=0.01, window=None, npts=100,
                fileout='', fileplot='dosplot.png', show=True):
    """
    This function returns an DOS object from an output xml Espresso file containing the
    results of a DOS calculation.

    :param prefix: prefix of saved output files
    :param outdir: directory containing the input data. Default to the value of \
    ESPRESSO_TMPDIR environment variable if set or current directory ('.') otherwise
    :param schema: the XML schema to be used to read and validate the XML output file
    :param width: width of the gaussian to be used for the DOS (in eV)
    :param window: a couple of values (emin, emax) that defines the minimum and maximum \
    energies for the DOS
    :param npts: number of points of the DOS
    :param fileout: output file with DOS results (default='', not written).
    :param fileplot: output plot file (default='dosplot') in png format.
    :param show: True -> plot results with Matplotlib; None or False -> do nothing. Default = True
    :return: a DOS object and a Matplotlib figure object
    """
    # get a DOS object
    dos = get_dos(prefix, schema=schema, width=width, window=window, npts=npts)

    # save DOS in a file
    if fileout != '':
        dos.write('DOS.out')

    # get the dos and energies for further processing
    d = dos.get_dos()
    e = dos.get_energies()

    # Plot the DOS with Matplotlib...
    import matplotlib.pyplot as plt
    plt.plot(e, d)
    plt.xlabel('energy [eV]')
    plt.ylabel('DOS')
    plt.savefig(fileplot)
    if show:
        plt.show()

    return dos, plt


def get_charge(prefix, outdir=None, schema=None):
    """
    Returns an Charge object from an output xml Espresso file and the
    corresponding HDF5 charge file containing the results of a calculation.

    :param prefix: prefix of saved output file
    :param outdir: directory containing the input data. Default to the value of
            ESPRESSO_TMPDIR environment variable if set or current directory ('.') otherwise
    :param schema: the XML schema to be used to read and validate the XML output file
    :return: a Charge object
    """
    label = get_label(prefix, outdir)
    calc = PostqeCalculator(atoms=None, label=label, schema=schema)
    calc.read_results()

    atoms = calc.get_atoms_from_xml_output()
    atoms.set_calculator(calc)
    atoms.calc.read_results()

    nr = calc.get_nr()
    charge_file = calc.label + ".save/charge-density.hdf5"

    charge = Charge(nr)
    charge.read(charge_file)
    charge.set_calculator(calc)

    return charge


def compute_charge(prefix, outdir=None, schema=None, fileout='', x0=(0., 0., 0.), e1=(1., 0., 0.),
                   nx=50, e2=(0., 1., 0.), ny=50, e3=(0., 0., 1.), nz=50, radius=1, dim=1,
                   ifmagn='total', plot_file='', method='FFT', format='gnuplot', show=True):
    """
    Returns an Charge object from an output xml Espresso file and the
    corresponding HDF5 charge file containing the results of a calculation.
    Returns also a Matplotlib figure object from a 1D or 2D section of the charge.
    It also (optionally) exports the charge (1, 2 or 3D section) in a text file according to
    different formats (XSF, cube, Gnuplot, etc.).

    :param prefix: prefix of saved output file
    :param outdir: directory containing the input data. Default to the value of
            ESPRESSO_TMPDIR environment variable if set or current directory ('.') otherwise
    :param schema: the XML schema to be used to read and validate the XML output file
    :param fileout: text file with the full charge data as in the HDF5 file. Default='', nothing is written.
    :param x0: 3D vector (a tuple), origin of the line
    :param e1, e2, e3: 3D vectors (tuples) which determines the plotting lines
    :param nx, ny, nz: number of points along e1, e2, e3
    :param radius: radious of the sphere in the polar average method
    :param dim: 1, 2, 3 for a 1D, 2D or 3D section respectively
    :param ifmagn: for a magnetic calculation, 'total' plot the total charge, 'up' plot the charge with spin up,
                   'down' for spin down
    :param plot_file: file where plot data are exported in the chosen format (Gnuplot, XSF, cube Gaussian, etc.)
    :param method: interpolation method. Available choices are:\n
                    'FFT' -> Fourier interpolation (default)\n
                    'polar' -> 2D polar plot on a sphere\n
                    'spherical' -> 1D plot of the spherical average\n
                    'splines' -> not implemented
    :param format: format of the (optional) exported file. Available choices are:\n
                    'gnuplot' -> plain text format for Gnuplot (default). Available for 1D and 2D sections.\n
                    'xsf' -> XSF format for the XCrySDen program. Available for 2D and 3D sections.\n
                    'cube' -> cube Gaussian format. Available for 3D sections.\n
                    'contour' -> format for the contour.x code of Quantum Espresso.\n
                    'plotrho' -> format for the plotrho.x code of Quantum Espresso.\n
    :param show: if True, show the Matplotlib plot (only for 1D and 2D sections)
    :return: a Charge object and a Matplotlib figure object for 1D and 2D sections,
             a Charge object and None for 3D sections
    """

    charge = get_charge(prefix=prefix, outdir=outdir, schema=schema)
    if fileout != '':
        charge.write(fileout)

    figure = charge.plot(x0=x0, e1=e1, nx=nx, e2=e2, ny=ny, e3=e3, nz=nz, radius=radius, dim=dim,
                         ifmagn=ifmagn, plot_file=plot_file, method=method, format=format, show=show)

    return charge, figure


def get_potential(prefix, outdir=None, schema=None, pot_type='v_tot'):
    """
    This function returns an Potential object from an output xml Espresso file and
    the corresponding HDF5 charge file containing the results of a calculation.
    The available potentials are the bare (pot_type='v_bare'), Hartree (pot_type='v_h'),
    exchange-correlation (pot_type='v_xc') and total (pot_type='v_tot').

    :param prefix: prefix of saved output files
    :param outdir: directory containing the input data. Default to the value of
            ESPRESSO_TMPDIR environment variable if set or current directory ('.') otherwise
    :param schema: the XML schema to be used to read and validate the XML output file
    :param pot_type: type of the Potential ('v_tot', ....)
    :return: a Potential object
    """
    label = get_label(prefix, outdir)
    calc = PostqeCalculator(atoms=None, label=label, schema=schema)
    calc.read_results()

    atoms = calc.get_atoms_from_xml_output()
    atoms.set_calculator(calc)
    atoms.calc.read_results()

    nr = calc.get_nr()
    charge_file = calc.label + ".save/charge-density.hdf5"

    potential = Potential(nr, pot_type=pot_type)
    potential.read(charge_file)
    potential.set_calculator(calc)
    potential.compute_potential()

    return potential


def compute_potential(prefix, outdir=None, schema=None, pot_type='v_tot', fileout='', x0 = (0., 0., 0.), e1 = (1., 0., 0.),
                      nx = 50, e2 = (0., 1., 0.), ny = 50, e3 = (0., 0., 1.), nz = 50, radius = 1, dim = 1,
                      plot_file = '', method = 'FFT', format = 'gnuplot', show = True):
    """
    Returns an Potential object from an output xml Espresso file and the
    corresponding HDF5 charge file containing the results of a calculation.
    Returns also a Matplotlib figure object from a 1D or 2D section of the charge.
    It also (optionally) exports the charge (1, 2 or 3D section) in a text file according to
    different formats (XSF, cube, Gnuplot, etc.).

    :param prefix: prefix of saved output file
    :param outdir: directory containing the input data. Default to the value of
            ESPRESSO_TMPDIR environment variable if set or current directory ('.') otherwise
    :param schema: the XML schema to be used to read and validate the XML output file
    :param fileout: text file with the calculate potential data. Default='', nothing is written.
    :param x0: 3D vector (a tuple), origin of the line
    :param e1, e2, e3: 3D vectors (tuples) which determines the plotting lines
    :param nx, ny, nz: number of points along e1, e2, e3
    :param radius: radious of the sphere in the polar average method
    :param dim: 1, 2, 3 for a 1D, 2D or 3D section respectively
    :param plot_file: file where plot data are exported in the chosen format (Gnuplot, XSF, cube Gaussian, etc.)
    :param method: interpolation method. Available choices are:\n
                    'FFT' -> Fourier interpolation (default)\n
                    'polar' -> 2D polar plot on a sphere\n
                    'spherical' -> 1D plot of the spherical average\n
                    'splines' -> not implemented
    :param format: format of the (optional) exported file. Available choices are:\n
                    'gnuplot' -> plain text format for Gnuplot (default). Available for 1D and 2D sections.\n
                    'xsf' -> XSF format for the XCrySDen program. Available for 2D and 3D sections.\n
                    'cube' -> cube Gaussian format. Available for 3D sections.\n
                    'contour' -> format for the contour.x code of Quantum Espresso.\n
                    'plotrho' -> format for the plotrho.x code of Quantum Espresso.\n
    :param show: if True, show the Matplotlib plot (only for 1D and 2D sections)
    :return: a Potential object and a Matplotlib figure object for 1D and 2D sections,
             a Potential object and None for 3D sections
    """

    potential = get_potential(prefix=prefix, outdir=outdir, schema=schema, pot_type=pot_type)
    if fileout != '':
        potential.write(fileout)

    figure = potential.plot(x0=x0, e1=e1, nx=nx, e2=e2, ny=ny, e3=e3, nz=nz, radius=radius, dim=dim,
                            plot_file=plot_file, method=method, format=format, show=show)

    return potential, figure<|MERGE_RESOLUTION|>--- conflicted
+++ resolved
@@ -18,13 +18,6 @@
 
 default_prefix = 'pwscf'
 
-<<<<<<< HEAD
-=======
-import functools
-
-
-
->>>>>>> d6b08f08
 
 def set_prefix(prefix):
     global default_prefix
