--- conflicted
+++ resolved
@@ -1,4 +1,3 @@
-<<<<<<< HEAD
 #
 # Copyright (c), 2016-2017, Quantum Espresso Foundation and SISSA (Scuola
 # Internazionale Superiore di Studi Avanzati). All rights reserved.
@@ -6,20 +5,9 @@
 # file 'LICENSE' in the root directory of the present distribution, or
 # https://opensource.org/licenses/LGPL-2.1
 #
-from .eos_postqe import read_EtotV, fitEtotV
-from .dos_postqe import compute_dos
-from .bands import compute_bands
-=======
-
 from ase import units
->>>>>>> 9b609b06
 from .compute_vs import compute_v_bare, compute_v_h, compute_v_xc
 from .api import get_eos, get_band_structure, get_dos, get_charge, get_potential, compute_G
 from .xmlfile import get_cell_data, get_calculation_data, get_band_strucure_data
 from .plot import plot1D_FFTinterp, plot2D_FFTinterp, simple_plot_xy, multiple_plot_xy, plot_EV, plot_bands
 from .pyqe import *  # import Fortran APIs
-
-# Old stuff, eventually to be removed
-#from .dos_postqe import compute_dos
-#from .bands import compute_bands
-#from .eos_postqe import read_EtotV, fitEtotV